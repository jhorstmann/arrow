--- conflicted
+++ resolved
@@ -66,8 +66,6 @@
         self.data.is_empty()
     }
 
-<<<<<<< HEAD
-=======
     /// Returns a slice for the given offset and length
     ///
     /// Note this doesn't do any bound checking, for performance reason.
@@ -81,7 +79,6 @@
         )
     }
 
->>>>>>> d4b2ad8b
     /// Returns a slice of the values of this array
     #[inline]
     pub fn values(&self) -> &[T::Native] {
